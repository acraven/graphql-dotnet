--- conflicted
+++ resolved
@@ -71,8 +71,5 @@
   and the variable resolves to its default value, then `HasArgument` returns `true` (since the field argument is successfully resolving to a variable).
 * Various `IEnumerable<T>` properties on schema and graph types have been changed to custom collections: `SchemaDirectives`, `SchemaTypes`, `TypeFields`, `PossibleTypes`, `ResolvedInterfaces`
 * `GraphTypesLookup` has been renamed to `SchemaTypes` with a significant decrease in public APIs 
-<<<<<<< HEAD
-* Significantly changed the way of working with `IResolveFieldContext` and its descendants
-=======
 * `ExecutionHelper.GetVariableValue` has been removed, and the signature for `ExecutionHelper.CoerceValue` has changed.
->>>>>>> e90bee70
+* Significantly changed the way of working with `IResolveFieldContext` and its descendants