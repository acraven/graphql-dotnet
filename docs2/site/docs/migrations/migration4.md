--- conflicted
+++ resolved
@@ -4,11 +4,7 @@
 
 * Extension methods to configure authorization requirements for GraphQL elements: types, fields, schema.
 * New property `GraphQL.Introspection.ISchemaComparer ISchema.Comparer { get; set; }`
-<<<<<<< HEAD
-* New method `IResolveFieldContext.GetPooledArray`
-=======
 * New property `IResolveFieldContext.ArrayPool`
->>>>>>> 0588b1b0
 * New method `IParentExecutionNode.ApplyToChildren`
 * Document caching supported via `IDocumentCache` and a default implementation within `DefaultDocumentCache`.
   Within the `GraphQL.Caching` nuget package, a memory-backed implementation is available which is backed by `Microsoft.Extensions.Caching.Memory.IMemoryCache`.
@@ -65,11 +61,6 @@
 * `EnterLeaveListener` has been removed and the signatures of `INodeVisitor.Enter` and `INodeVisitor.Leave` have changed. `NodeVisitors` class has been added in its place.
 * `TypeInfo.GetAncestors()` has been changed to `TypeInfo.GetAncestor(int index)`
 * Various methods within `StringUtils` have been removed; please use extension methods within `StringExtensions` instead.
-<<<<<<< HEAD
-* Various `IEnumerable<T>` properties on schema and graph types have been changed to custom collections: `SchemaDirectives`, `SchemaTypes`, `TypeFields`, `PossibleTypes`, `ResolvedInterfaces`
-* `GraphTypesLookup` has been renamed to `SchemaTypes` with a significant decrease in public APIs
-* Significantly changed the way of working with `IResolveFieldContext` and its descendants
-=======
 * `InputObjectGraphType.ParseDictionary` has been added so that customized deserialization behavior can be specified for input objects.
   If `InputObjectGraphType<T>` is used, and `GetArgument<T>` is called with the same type, no behavior changes will occur by default.
   If `InputObjectGraphType<T>` is used, but `GetArgument<T>` is called with a different type, coercion may fail. Override `ParseDictionary`
@@ -80,4 +71,4 @@
   and the variable resolves to its default value, then `HasArgument` returns `true` (since the field argument is successfully resolving to a variable).
 * Various `IEnumerable<T>` properties on schema and graph types have been changed to custom collections: `SchemaDirectives`, `SchemaTypes`, `TypeFields`, `PossibleTypes`, `ResolvedInterfaces`
 * `GraphTypesLookup` has been renamed to `SchemaTypes` with a significant decrease in public APIs 
->>>>>>> 0588b1b0
+* Significantly changed the way of working with `IResolveFieldContext` and its descendants