--- conflicted
+++ resolved
@@ -140,15 +140,9 @@
         IAstFromValueConverter FindValueConverter(object value, IGraphType type);
 
         /// <summary>
-<<<<<<< HEAD
-        /// Provides the ability to filter the schema upon introspection to hide types; by default no types are hidden.
-        /// Note that this filter in fact does not prohibit the execution of queries that contain hidden types. To limit
-        /// access to the particular fields, you should use some authorization logic.
-=======
         /// Provides the ability to filter the schema upon introspection to hide types, fields, arguments, enum values, directives.
         /// By default nothing is hidden. Note that this filter in fact does not prohibit the execution of queries that contain
         /// hidden types/fields. To limit access to the particular fields, you should use some authorization logic.
->>>>>>> b43072f3
         /// </summary>
         ISchemaFilter Filter { get; }
 
