using System;
using System.Collections.Generic;
using System.Threading;
using GraphQL.Execution;
using GraphQL.Instrumentation;
using GraphQL.Language.AST;
using GraphQL.Types;
using Field = GraphQL.Language.AST.Field;

// THIS FILE CONTAINS OLD CLASSES. THEY ARE USED ONLY FOR TESTS

namespace GraphQL
{
    /// <summary>
    /// A mutable implementation of <see cref="IResolveFieldContext"/>.
    /// </summary>
    public class ResolveFieldContext : IResolveFieldContext //TODO: ??? This class is currently only used for tests
    {
        /// <inheritdoc/>
        public string FieldName { get; set; }

        /// <inheritdoc/>
        public Field FieldAst { get; set; }

        /// <inheritdoc/>
        public FieldType FieldDefinition { get; set; }

        /// <inheritdoc/>
        public IGraphType ReturnType { get; set; }

        /// <inheritdoc/>
        public IObjectGraphType ParentType { get; set; }

        /// <inheritdoc/>
        public IDictionary<string, ArgumentValue> Arguments { get; set; }

        /// <inheritdoc/>
        public object RootValue { get; set; }

        /// <inheritdoc/>
        public IDictionary<string, object> UserContext { get; set; }

        /// <inheritdoc/>
        public object Source { get; set; }

        /// <inheritdoc/>
        public ISchema Schema { get; set; }

        /// <inheritdoc/>
        public Document Document { get; set; }

        /// <inheritdoc/>
        public Operation Operation { get; set; }

        /// <inheritdoc/>
        public Fragments Fragments { get; set; }

        /// <inheritdoc/>
        public Variables Variables { get; set; }

        /// <inheritdoc/>
        public CancellationToken CancellationToken { get; set; }

        /// <inheritdoc/>
        public Metrics Metrics { get; set; }

        /// <inheritdoc/>
        public ExecutionErrors Errors { get; set; }

        /// <inheritdoc/>
        public IEnumerable<object> Path { get; set; }

        /// <inheritdoc/>
        public IEnumerable<object> ResponsePath { get; set; }

        /// <inheritdoc/>
        public IDictionary<string, Field> SubFields { get; set; }

        /// <inheritdoc/>
        public IServiceProvider RequestServices { get; set; }

        /// <inheritdoc/>
        public IDictionary<string, object> Extensions { get; set; }

        /// <inheritdoc/>
<<<<<<< HEAD
        public TElement[] GetPooledArray<TElement>(int minimumLength) => _baseContext.GetPooledArray<TElement>(minimumLength);

        private readonly IResolveFieldContext _baseContext;
=======
        public IExecutionArrayPool ArrayPool { get; set; }
>>>>>>> 0588b1b0

        /// <summary>
        /// Initializes a new instance with all fields set to their default values.
        /// </summary>
        public ResolveFieldContext() { }

        /// <summary>
        /// Clone the specified <see cref="IResolveFieldContext"/>.
        /// </summary>
        public ResolveFieldContext(IResolveFieldContext context)
        {
            _baseContext = context;

            Source = context.Source;
            FieldName = context.FieldName;
            FieldAst = context.FieldAst;
            FieldDefinition = context.FieldDefinition;
            ReturnType = context.ReturnType;
            ParentType = context.ParentType;
            Arguments = context.Arguments;
            Schema = context.Schema;
            Document = context.Document;
            Fragments = context.Fragments;
            RootValue = context.RootValue;
            UserContext = context.UserContext;
            Operation = context.Operation;
            Variables = context.Variables;
            CancellationToken = context.CancellationToken;
            Metrics = context.Metrics;
            Errors = context.Errors;
            SubFields = context.SubFields;
            Path = context.Path;
            ResponsePath = context.ResponsePath;
            RequestServices = context.RequestServices;
            Extensions = context.Extensions;
            ArrayPool = context.ArrayPool;
        }
    }

    /// <inheritdoc cref="ResolveFieldContext"/>
    public class ResolveFieldContext<TSource> : ResolveFieldContext, IResolveFieldContext<TSource> //TODO: ??? This class is currently only used for tests
    {
        /// <inheritdoc cref="ResolveFieldContext()"/>
        public ResolveFieldContext()
        {
        }

        /// <summary>
        /// Clone the specified <see cref="IResolveFieldContext"/>
        /// </summary>
        /// <exception cref="ArgumentException">Thrown if the <see cref="IResolveFieldContext.Source"/> property cannot be cast to <typeparamref name="TSource"/></exception>
        public ResolveFieldContext(IResolveFieldContext context) : base(context)
        {
            if (context.Source != null && !(context.Source is TSource))
                throw new ArgumentException($"IResolveFieldContext.Source must be an instance of type '{typeof(TSource).Name}'", nameof(context));
        }

        /// <inheritdoc cref="ResolveFieldContext.Source"/>
        public new TSource Source
        {
            get => (TSource)base.Source;
            set => base.Source = value;
        }
    }

    public class ResolveEventStreamContext<T> : ResolveFieldContext<T>, IResolveEventStreamContext<T> //TODO: ??? This class is currently only used for tests
    {
        public ResolveEventStreamContext() { }

        public ResolveEventStreamContext(IResolveEventStreamContext context) : base(context) { }
    }

    public class ResolveEventStreamContext : ResolveEventStreamContext<object>, IResolveEventStreamContext //TODO: ??? This class is currently only used for tests
    {
    }
}

namespace GraphQL.Builders
{
    public class ResolveConnectionContext<T> : ResolveFieldContext<T>, IResolveConnectionContext<T> //TODO: ??? This class is currently only used for tests
    {
        private readonly int? _defaultPageSize;

        /// <summary>
        /// Initializes an instance which mirrors the specified <see cref="IResolveFieldContext"/>
        /// with the specified properties and defaults
        /// </summary>
        /// <param name="context">The underlying <see cref="IResolveFieldContext"/> to mirror</param>
        /// <param name="isUnidirectional">Indicates if the connection only allows forward paging requests</param>
        /// <param name="defaultPageSize">Indicates the default page size if not specified by the request</param>
        public ResolveConnectionContext(IResolveFieldContext context, bool isUnidirectional, int? defaultPageSize)
            : base(context)
        {
            IsUnidirectional = isUnidirectional;
            _defaultPageSize = defaultPageSize;
        }

        public bool IsUnidirectional { get; private set; }

        /// <inheritdoc/>
        public int? First
        {
            get
            {
                var first = FirstInternal;
                if (!first.HasValue && !Last.HasValue)
                {
                    return _defaultPageSize;
                }

                return first;
            }
        }

        private int? FirstInternal
        {
            get
            {
                var first = this.GetArgument<int?>("first");
                return first.HasValue ? (int?)Math.Abs(first.Value) : null;
            }
        }

        /// <inheritdoc/>
        public int? Last
        {
            get
            {
                var last = this.GetArgument<int?>("last");
                return last.HasValue ? (int?)Math.Abs(last.Value) : null;
            }
        }

        /// <inheritdoc/>
        public string After => this.GetArgument<string>("after");

        /// <inheritdoc/>
        public string Before => this.GetArgument<string>("before");

        /// <inheritdoc/>
        public int? PageSize => First ?? Last ?? _defaultPageSize;
    }
}<|MERGE_RESOLUTION|>--- conflicted
+++ resolved
@@ -83,13 +83,7 @@
         public IDictionary<string, object> Extensions { get; set; }
 
         /// <inheritdoc/>
-<<<<<<< HEAD
-        public TElement[] GetPooledArray<TElement>(int minimumLength) => _baseContext.GetPooledArray<TElement>(minimumLength);
-
-        private readonly IResolveFieldContext _baseContext;
-=======
         public IExecutionArrayPool ArrayPool { get; set; }
->>>>>>> 0588b1b0
 
         /// <summary>
         /// Initializes a new instance with all fields set to their default values.
@@ -101,8 +95,6 @@
         /// </summary>
         public ResolveFieldContext(IResolveFieldContext context)
         {
-            _baseContext = context;
-
             Source = context.Source;
             FieldName = context.FieldName;
             FieldAst = context.FieldAst;
