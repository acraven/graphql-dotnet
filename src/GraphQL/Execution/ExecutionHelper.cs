using System;
using System.Collections;
using System.Collections.Generic;
using System.Linq;
using GraphQL.Language.AST;
using GraphQL.Types;

namespace GraphQL.Execution
{
    /// <summary>
    /// Provides helper methods for document execution.
    /// </summary>
    public static class ExecutionHelper
    {
        /// <summary>
        /// Returns the root graph type for the execution -- for a specified schema and operation type.
        /// </summary>
        public static IObjectGraphType GetOperationRootType(Document document, ISchema schema, Operation operation)
        {
            IObjectGraphType type;

            switch (operation.OperationType)
            {
                case OperationType.Query:
                    type = schema.Query;
                    break;

                case OperationType.Mutation:
                    type = schema.Mutation;
                    if (type == null)
                        throw new InvalidOperationError("Schema is not configured for mutations").AddLocation(operation, document);
                    break;

                case OperationType.Subscription:
                    type = schema.Subscription;
                    if (type == null)
                        throw new InvalidOperationError("Schema is not configured for subscriptions").AddLocation(operation, document);
                    break;

                default:
                    throw new ArgumentOutOfRangeException(nameof(operation), "Can only execute queries, mutations and subscriptions.");
            }

            return type;
        }

        /// <summary>
        /// Returns a <see cref="FieldType"/> for the specified AST <see cref="Field"/> within a specified parent
        /// output graph type within a given schema. For meta-fields, returns the proper meta-field field type.
        /// </summary>
        public static FieldType GetFieldDefinition(ISchema schema, IObjectGraphType parentType, Field field)
        {
            if (field.Name == schema.SchemaMetaFieldType.Name && schema.Query == parentType)
            {
                return schema.SchemaMetaFieldType;
            }
            if (field.Name == schema.TypeMetaFieldType.Name && schema.Query == parentType)
            {
                return schema.TypeMetaFieldType;
            }
            if (field.Name == schema.TypeNameMetaFieldType.Name)
            {
                return schema.TypeNameMetaFieldType;
            }

            if (parentType == null)
            {
                throw new ArgumentNullException(nameof(parentType), $"Schema is not configured correctly to fetch field '{field.Name}'. Are you missing a root type?");
            }

            return parentType.GetField(field.Name);
        }

        /// <summary>
        /// Returns all of the variable values defined for the operation from the attached <see cref="Inputs"/> object.
        /// </summary>
        public static Variables GetVariableValues(Document document, ISchema schema, VariableDefinitions variableDefinitions, Inputs inputs)
        {
            var variables = new Variables();

            if (variableDefinitions != null)
            {
                foreach (var variableDef in variableDefinitions)
                {
                    // find the IGraphType instance for the variable type
                    var graphType = variableDef.Type.GraphTypeFromType(schema);

                    if (graphType == null)
                    {
                        var error = new InvalidVariableError(variableDef.Name, $"Variable has unknown type '{variableDef.Type.Name()}'");
                        error.AddLocation(variableDef, document);
                        throw error;
                    }

                    // create a new variable object
                    var variable = new Variable
                    {
                        Name = variableDef.Name
                    };

                    // attempt to retrieve the variable value from the inputs
                    if (inputs.TryGetValue(variableDef.Name, out var variableValue))
                    {
                        // parse the variable via ParseValue (for scalars) and ParseDictionary (for objects) as applicable
                        variable.Value = GetVariableValue(document, graphType, variableDef, variableValue);
                    }
                    else if (variableDef.DefaultValue != null)
                    {
                        // if the variable was not specified in the inputs, and a default literal value was specified, use the specified default variable value

                        // parse the variable literal via ParseLiteral (for scalars) and ParseDictionary (for objects) as applicable
                        variable.Value = CoerceValue(schema, graphType, variableDef.DefaultValue, variables, null).Value;
                        variable.IsDefault = true;
                    }
                    else if (graphType is NonNullGraphType)
                    {
                        ThrowNullError(variable.Name);
                    } 

                    // if the variable was not specified and no default was specified, do not set variable.Value

                    // add the variable to the list of parsed variables defined for the operation
                    variables.Add(variable);
                }
            }

            // return the list of parsed variables defined for the operation
            return variables;
        }

        private static void ThrowNullError(string variableName)
            => throw new InvalidVariableError(variableName, "Received a null input for a non-null variable.");

        /// <summary>
        /// Return the specified variable's value for the document from the attached <see cref="Inputs"/> object.
        /// <br/><br/>
        /// Validates and parses the supplied input object according to the variable's type, and converts the object
        /// with <see cref="ScalarGraphType.ParseValue(object)"/> and
        /// <see cref="IInputObjectGraphType.ParseDictionary(IDictionary{string, object})"/> as applicable.
        /// <br/><br/>
        /// Since v3.3, returns null for variables set to null rather than the variable's default value.
        /// </summary>
        public static object GetVariableValue(Document document, IGraphType graphType, VariableDefinition variable, object input)
        {
            try
            {
                return ParseValue(graphType, variable.Name, input);
            }
            catch (InvalidVariableError error)
            {
                error.AddLocation(variable, document);
                throw;
            }

            // Coerces a value depending on the graph type.
            static object ParseValue(IGraphType type, string variableName, object value)
            {
                if (type is IInputObjectGraphType inputObjectGraphType)
                {
                    return ParseValueObject(inputObjectGraphType, variableName, value);
                }
                else if (type is NonNullGraphType nonNullGraphType)
                {
                    if (value == null)
                        ThrowNullError(variableName);

                    return ParseValue(nonNullGraphType.ResolvedType, variableName, value);
                }
                else if (type is ListGraphType listGraphType)
                {
                    return ParseValueList(listGraphType, variableName, value);
                }
                else if (type is ScalarGraphType scalarGraphType)
                {
                    return ParseValueScalar(scalarGraphType, variableName, value);
                }
                else
                {
                    throw new InvalidOperationException("The graph type is not an input graph type.");
                }
            }

            // Coerces a scalar value
            static object ParseValueScalar(ScalarGraphType scalarGraphType, string variableName, object value)
            {
                if (value == null)
                    return null;

                object ret;

                try
                {
                    ret = scalarGraphType.ParseValue(value);
                }
                catch (Exception ex)
                {
                    throw new InvalidVariableError(variableName, $"Unable to convert '{value}' to '{scalarGraphType.Name}'", ex);
                }

                if (ret == null)
                    throw new InvalidVariableError(variableName, $"Unable to convert '{value}' to '{scalarGraphType.Name}'");

                return ret;
            }

            static object ParseValueList(ListGraphType listGraphType, string variableName, object value)
            {
                if (value == null)
                    return null;

                // note: a list can have a single child element which will automatically be intrepreted as a list of 1 elements. (see below rule)
                // so, to prevent a string as being interpreted as a list of chars (which get converted to strings), we ignore considering a string as an IEnumerable
                if (value is IEnumerable values && !(value is string))
                {
                    // create a list containing the parsed elements in the input list
                    var valueOutputs = new List<object>(values is ICollection collection ? collection.Count : 0);
                    int index = 0;
                    foreach (var val in values)
                    {
                        // parse/validate values as required by graph type
                        valueOutputs.Add(ParseValue(listGraphType.ResolvedType, variableName + "[" + index++ + "]", val));
                    }
                    return valueOutputs;
                }
                else
                {
                    // RULE: If the value passed as an input to a list type is not a list and not the null value,
                    // then the result of input coercion is a list of size one, where the single item value is the
                    // result of input coercion for the list’s item type on the provided value (note this may apply
                    // recursively for nested lists).
                    var result = ParseValue(listGraphType.ResolvedType, variableName, value);
                    return new List<object>(1) { result };
                }
            }

            static object ParseValueObject(IInputObjectGraphType graphType, string variableName, object value)
            {
                if (value == null)
                    return null;

                if (!(value is IDictionary<string, object> dic))
                {
                    // RULE: The value for an input object should be an input object literal
                    // or an unordered map supplied by a variable, otherwise a query error
                    // must be thrown.

                    throw new InvalidVariableError(variableName, $"Unable to parse input as a '{graphType.Name}' type. Did you provide a List or Scalar value accidentally?");
                }

                var newDictionary = new Dictionary<string, object>(dic.Count);
                foreach (var field in graphType.Fields)
                {
                    var childFieldVariableName = variableName + "." + field.Name;

                    if (dic.TryGetValue(field.Name, out var fieldValue))
                    {
                        // RULE: If the value null was provided for an input object field, and
                        // the field’s type is not a non‐null type, an entry in the coerced
                        // unordered map is given the value null. In other words, there is a
                        // semantic difference between the explicitly provided value null
                        // versus having not provided a value.

                        // Note: we always call ParseValue even for null values, and if it
                        // is a non-null graph type, the NonNullGraphType.ParseValue method will throw an error
                        newDictionary[field.Name] = ParseValue(field.ResolvedType, childFieldVariableName, fieldValue);
                    }
                    else if (field.DefaultValue != null)
                    {
                        // RULE: If no value is provided for a defined input object field and that
                        // field definition provides a default value, the default value should be used.
                        newDictionary[field.Name] = field.DefaultValue;
                    }
                    else if (field.ResolvedType is NonNullGraphType)
                    {
                        // RULE: If no default value is provided and the input object field’s type is non‐null,
                        // an error should be thrown.
                        ThrowNullError(childFieldVariableName);
                    }

                    // RULE: Otherwise, if the field is not required, then no
                    // entry is added to the coerced unordered map.

                    // so do not do this:    else { newDictionary[field.Name] = null; }
                }

                // RULE: The value for an input object should be an input object literal
                // or an unordered map supplied by a variable, otherwise a query error
                // must be thrown. In either case, the input object literal or unordered
                // map must not contain any entries with names not defined by a field
                // of this input object type, ***otherwise an error must be thrown.***
                var unknownFields = dic.Keys
                    .Except(graphType.Fields.Select(f => f.Name))
                    .ToList();

                if (unknownFields.Count > 0)
                {
                    throw new InvalidVariableError(variableName,
                        $"Unrecognized input fields {string.Join(", ", unknownFields.Select(k => $"'{k}'"))} for type '{graphType.Name}'.");
                }

                return graphType.ParseDictionary(newDictionary);
            }
        }

        /// <summary>
        /// Returns a dictionary of arguments and their values for a field or directive. Values will be retrieved from literals
        /// or variables as specified by the document.
        /// </summary>
        public static Dictionary<string, ArgumentValue> GetArgumentValues(ISchema schema, QueryArguments definitionArguments, Arguments astArguments, Variables variables)
        {
            if (definitionArguments == null || definitionArguments.Count == 0)
            {
                return null;
            }

            var values = new Dictionary<string, ArgumentValue>(definitionArguments.Count);

            foreach (var arg in definitionArguments.List)
            {
                var value = astArguments?.ValueFor(arg.Name);
                var type = arg.ResolvedType;

                values[arg.Name] = CoerceValue(schema, type, value, variables, arg.DefaultValue);
            }

            return values;
        }

        /// <summary>
        /// Coerces a literal value to a compatible .NET type for the variable's graph type.
        /// Typically this is a value for a field argument or default value for a variable.
        /// </summary>
        public static ArgumentValue CoerceValue(ISchema schema, IGraphType type, IValue input, Variables variables = null, object fieldDefault = null)
        {
            if (type == null)
                throw new ArgumentNullException(nameof(type));

            if (type is NonNullGraphType nonNull)
            {
                // validation rules have verified that this is not null; if the validation rule was not executed, it
                // is assumed that the caller does not wish this check to be executed
                return CoerceValue(schema, nonNull.ResolvedType, input, variables, fieldDefault);
            }

            if (input == null)
            {
                return new ArgumentValue(fieldDefault, ArgumentSource.FieldDefault);
            }

            if (input is NullValue)
            {
                return ArgumentValue.NullLiteral;
            }

            if (input is VariableReference variable)
            {
                if (variables == null)
                    return new ArgumentValue(fieldDefault, ArgumentSource.FieldDefault);

                var found = variables.ValueFor(variable.Name, out var ret);
                return found ? ret : new ArgumentValue(fieldDefault, ArgumentSource.FieldDefault);
            }

            if (type is ListGraphType listType)
            {
                var listItemType = listType.ResolvedType;

                if (input is ListValue list)
                {
                    var count = list.ValuesList.Count;
                    if (count == 0)
<<<<<<< HEAD
                        return Array.Empty<object>();

                    var values = new object[count];
                    for (int i = 0; i < count; ++i)
                        values[i] = CoerceValue(schema, listItemType, list.ValuesList[i], variables);
                    return values;
=======
                        return new ArgumentValue(Array.Empty<object>(), ArgumentSource.Literal);

                    var values = new object[count];
                    for (int i = 0; i < count; ++i)
                        values[i] = CoerceValue(schema, listItemType, list.ValuesList[i], variables).Value;
                    return new ArgumentValue(values, ArgumentSource.Literal);
>>>>>>> 0588b1b0
                }
                else
                {
                    return new ArgumentValue(new[] { CoerceValue(schema, listItemType, input, variables).Value }, ArgumentSource.Literal);
                }
            }

            if (type is IInputObjectGraphType inputObjectGraphType)
            {
                if (!(input is ObjectValue objectValue))
                {
                    return ArgumentValue.NullLiteral;
                }

                var obj = new Dictionary<string, object>();

                foreach (var field in inputObjectGraphType.Fields)
                {
                    // https://spec.graphql.org/June2018/#sec-Input-Objects
                    var objectField = objectValue.Field(field.Name);
                    if (objectField != null)
                    {
                        // Rules covered:

                        // If a literal value is provided for an input object field, an entry in the coerced unordered map is
                        // given the result of coercing that value according to the input coercion rules for the type of that field.

                        // If a variable is provided for an input object field, the runtime value of that variable must be used.
                        // If the runtime value is null and the field type is non‐null, a field error must be thrown.
                        // If no runtime value is provided, the variable definition’s default value should be used.
                        // If the variable definition does not provide a default value, the input object field definition’s
                        // default value should be used.

                        // so: do not pass the field's default value to this method, since the field was specified
                        obj[field.Name] = CoerceValue(schema, field.ResolvedType, objectField.Value, variables).Value;
                    }
                    else if (field.DefaultValue != null)
                    {
                        // If no value is provided for a defined input object field and that field definition provides a default value,
                        // the default value should be used.
                        obj[field.Name] = field.DefaultValue;
                    }
                    // Otherwise, if the field is not required, then no entry is added to the coerced unordered map.

                    // Covered by validation rules:
                    // If no default value is provided and the input object field’s type is non‐null, an error should be
                    // thrown.
                }

                return new ArgumentValue(inputObjectGraphType.ParseDictionary(obj), ArgumentSource.Literal);
            }

            if (type is ScalarGraphType scalarType)
            {
                return new ArgumentValue(scalarType.ParseLiteral(input) ?? throw new ArgumentException($"Unable to convert '{input}' to '{type.Name}'"), ArgumentSource.Literal);
            }

            throw new ArgumentOutOfRangeException(nameof(input), $"Unknown type of input object '{type.GetType()}'");
        }

        private static Fields CollectFields(
            ExecutionContext context,
            IGraphType specificType,
            SelectionSet selectionSet,
            Fields fields,
            List<string> visitedFragmentNames)
        {
            if (selectionSet != null)
            {
                foreach (var selection in selectionSet.SelectionsList)
                {
                    if (selection is Field field)
                    {
                        if (!ShouldIncludeNode(context, field.Directives))
                        {
                            continue;
                        }

                        fields.Add(field);
                    }
                    else if (selection is FragmentSpread spread)
                    {
                        if (visitedFragmentNames.Contains(spread.Name)
                            || !ShouldIncludeNode(context, spread.Directives))
                        {
                            continue;
                        }

                        visitedFragmentNames.Add(spread.Name);

                        var fragment = context.Fragments.FindDefinition(spread.Name);
                        if (fragment == null
                            || !ShouldIncludeNode(context, fragment.Directives)
                            || !DoesFragmentConditionMatch(context, fragment.Type.Name, specificType))
                        {
                            continue;
                        }

                        CollectFields(context, specificType, fragment.SelectionSet, fields, visitedFragmentNames);
                    }
                    else if (selection is InlineFragment inline)
                    {
                        var name = inline.Type != null ? inline.Type.Name : specificType.Name;

                        if (!ShouldIncludeNode(context, inline.Directives)
                          || !DoesFragmentConditionMatch(context, name, specificType))
                        {
                            continue;
                        }

                        CollectFields(context, specificType, inline.SelectionSet, fields, visitedFragmentNames);
                    }
                }
            }

            return fields;
        }

        /// <summary>
        /// Before execution, the selection set is converted to a grouped field set by calling CollectFields().
        /// Each entry in the grouped field set is a list of fields that share a response key (the alias if defined,
        /// otherwise the field name). This ensures all fields with the same response key included via referenced
        /// fragments are executed at the same time.
        /// <br/><br/>
        /// See http://spec.graphql.org/June2018/#sec-Field-Collection and http://spec.graphql.org/June2018/#CollectFields()
        /// </summary>
        public static Dictionary<string, Field> CollectFields(
            ExecutionContext context,
            IGraphType specificType,
            SelectionSet selectionSet)
        {
            return CollectFields(context, specificType, selectionSet, Fields.Empty(), new List<string>());
        }

        /// <summary>
        /// Examines @skip and @include directives for a node and returns a value indicating if the node should be included or not.
        /// <br/><br/>
        /// Note: Neither @skip nor @include has precedence over the other. In the case that both the @skip and @include
        /// directives are provided on the same field or fragment, it must be queried only if the @skip condition
        /// is false and the @include condition is true. Stated conversely, the field or fragment must not be queried
        /// if either the @skip condition is true or the @include condition is false.
        /// </summary>
        public static bool ShouldIncludeNode(ExecutionContext context, Directives directives)
        {
            if (directives != null)
            {
                var directive = directives.Find(DirectiveGraphType.Skip.Name);
                if (directive != null)
                {
                    var values = GetArgumentValues(
                        context.Schema,
                        DirectiveGraphType.Skip.Arguments,
                        directive.Arguments,
                        context.Variables);

                    if (values.TryGetValue("if", out ArgumentValue ifObj) && bool.TryParse(ifObj.Value?.ToString() ?? string.Empty, out bool ifVal) && ifVal)
                        return false;
                }

                directive = directives.Find(DirectiveGraphType.Include.Name);
                if (directive != null)
                {
                    var values = GetArgumentValues(
                        context.Schema,
                        DirectiveGraphType.Include.Arguments,
                        directive.Arguments,
                        context.Variables);

                    return values.TryGetValue("if", out ArgumentValue ifObj) && bool.TryParse(ifObj.Value?.ToString() ?? string.Empty, out bool ifVal) && ifVal;
                }
            }

            return true;
        }

        /// <summary>
        /// This method calculates the criterion for matching fragment definition (spread or inline) to a given graph type.
        /// This criterion determines the need to fill the resulting selection set with fields from such a fragment.
        /// <br/><br/>
        /// See http://spec.graphql.org/June2018/#DoesFragmentTypeApply()
        /// </summary>
        public static bool DoesFragmentConditionMatch(ExecutionContext context, string fragmentName, IGraphType type)
        {
            if (string.IsNullOrWhiteSpace(fragmentName))
            {
                return true;
            }

            var conditionalType = context.Schema.FindType(fragmentName);

            if (conditionalType == null)
            {
                return false;
            }

            if (conditionalType.Equals(type))
            {
                return true;
            }

            if (conditionalType is IAbstractGraphType abstractType)
            {
                return abstractType.IsPossibleType(type);
            }

            return false;
        }
    }
}<|MERGE_RESOLUTION|>--- conflicted
+++ resolved
@@ -369,21 +369,12 @@
                 {
                     var count = list.ValuesList.Count;
                     if (count == 0)
-<<<<<<< HEAD
-                        return Array.Empty<object>();
-
-                    var values = new object[count];
-                    for (int i = 0; i < count; ++i)
-                        values[i] = CoerceValue(schema, listItemType, list.ValuesList[i], variables);
-                    return values;
-=======
                         return new ArgumentValue(Array.Empty<object>(), ArgumentSource.Literal);
 
                     var values = new object[count];
                     for (int i = 0; i < count; ++i)
                         values[i] = CoerceValue(schema, listItemType, list.ValuesList[i], variables).Value;
                     return new ArgumentValue(values, ArgumentSource.Literal);
->>>>>>> 0588b1b0
                 }
                 else
                 {
